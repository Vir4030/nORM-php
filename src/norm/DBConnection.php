<?php 
/**
 * Contains all the information needed to connect to a database.
 * 
 * @author erick.robertson
 */
abstract class DBConnection {

	/**
	 * The type of the database
	 * @var string
	 */
	private $_type;
	
	/**
	 * The hostname for the database connection
	 * @var string
	 */
	private $_host;
	
	/**
	 * The username for authentication into the database
	 * @var string
	 */
	private $_username;
	
	/**
	 * The password for authentication into the database
	 * @var string
	 */
	private $_password;
	
	/**
	 * The TCP port number for the database connection
	 * @var int
	 */
	private $_port;
	
	/**
	 * The catalog name to use after connecting to the database
	 * @var string
	 */
	private $_catalog;
	
	/**
	 * True if this connection should use pooling
	 * @var boolean
	 */
	private $_pooling;
	
	/**
	 * The MySQL type string to be used in configuration files.
	 * 
	 * @var string
	 */
	const TYPE_MYSQL = 'mysql';
	
	/**
	 * The Microsoft SQL Server type string to be used in configuration files.
	 * 
	 * @var string
	 */
	const TYPE_MSSQL = 'mssql';
	
	/**
	 * cached database connections
	 * 
	 * @var array[DBConnection]
	 */
	private static $_cachedConnections = array();
	
	/**
	 * query log details
	 * 
	 * @var array[mixed]
	 */
	private $_queryLogArray = array();
	
	/**
	 * query log total
	 * @var number
	 */
	private $_queryLogTotal = 0.0;
	
	/**
	 * the current query
	 * 
	 * @var DBLog
	 */
	private $_currentQueryLog = null;
	
	/**
	 * enables the query log
	 * 
	 * @var boolean
	 */
	private static $_queryLogEnabled = false;
	
	/**
	 * Enables query logging for all database connections.
	 */
	public static function enableQueryLog() {
		DBConnection::$_queryLogEnabled = true;
	}
	
	/**
	 * Registers the given configuration with the given identifier (name).
	 * 
	 * @param string $name
	 *   the identifier for this configuration
	 * @param DBConnection $connection
	 *   the configuration
	 */
	public static function register($name, $connection) {
		DBConnection::$_cachedConnections[$name] = $connection;
	}
	
	/**
	 * Gets the connection for the given identifier.
	 * 
	 * @param string $name
	 *   the identifier for this connection
	 * @return DBConnection
	 *   the connection
	 */
	public static function get($name) {
		if (!$name)
			throw new Exception('database connection name not supplied');
		if (!isset(DBConnection::$_cachedConnections[$name]))
			throw new Exception('cannot find database connection for ' . $name);
		return DBConnection::$_cachedConnections[$name];
	}
	
	/**
	 * Creates a new configuration with the given options.
	 * 
	 * @param string $type     the type of database found in the DBType class
	 * @param string $host     the database hostname to connect to
	 * @param string $username the username to connect with
	 * @param string $password the password to connect with
	 * @param int    $port     the port number to connect to
	 * @param string $catalog  the catalog name to use
	 */
	public static function create($type, $host, $username, $password, $port, $catalog = '', $pooling = false) {
		switch ($type) {
			case DBConnection::TYPE_MYSQL:
				return new MySQLConnection($host, $username, $password, $port, $catalog, $pooling);
			case DBConnection::TYPE_MSSQL:
				return new MSSQLConnection($host, $username, $password, $port, $catalog, $pooling);
		}
		return null;
	}
	
	/**
	 * Class constructor creates a new configuration with the given options.
	 * 
	 * @param string $type     the type of database found in the DBType class
	 * @param string $host     the database hostname to connect to
	 * @param string $username the username to connect with
	 * @param string $password the password to connect with
	 * @param int    $port     the port number to connect to
	 * @param string $catalog  the catalog name to use
	 */
	private function __construct($host, $username, $password, $port, $catalog, $pooling) {
		$this->_host = $host;
		$this->_username = $username;
		$this->_password = $password;
		$this->_port = $port;
		$this->_catalog = $catalog;
		$this->_pooling = $pooling;
	}

	/*******************************************************************************
	 * ABSTRACT FUNCTIONS
	 * 
	 * These abstract functions will be called by specific database implementations.
	 * MS SQL and MySQL will be included initially.  Peachtree, DynamicsAX, JIRA,
	 * and other databases may be able to use one of these existing connection types.
	 * If not, new types can easily be added by implementing these methods.
	 * 
	 *******************************************************************************/
	
	/**
	 * Connects this to the database.
	 */
	public abstract function connect();
	
	/**
	 * Disconnects from the database.
	 */
	public abstract function disconnect();
	
	/**
	 * Executes the given query, returning the language-standard resultset object.
	 * 
	 * @param string $sql
	 *  the SQL string for the query
	 * @return mixed
	 */
	public abstract function query($sql);
	
	/**
	 * Executes the given query, returning the first field from the first row of the resultset.
	 * 
	 * @param string $sql
	 *  the SQL string for the query
	 * @return mixed
	 */
	public abstract function field($sql);
	
	/**
	 * Updates data in the given table to set the dirty properties for the record specified by the ID array.
	 * 
	 * @param string       $class     the class being updated
	 * @param array[mixed] $fields    a key-value array of fields and values
	 * @param array[mixed] $idArray   always an array, even if there is only one ID value - this becomes a where clause
	 * @return int the number of rows affected
	 */
	public abstract function update($class, $fields, $idArray);
	
	/**
	 * Inserts data into the table as a new record.
	 * 
	 * @param string       $class     the class being updated
	 * @param array[mixed] $fields    a key-value array of fields and values
	 * @return int|boolean the auto-increment ID, if existing, otherwise a boolean indicating success
	 */
	public abstract function insert($class, $fields);
	
	/**
	 * Deletes data from the table.
	 * 
	 * @param string       $class    the class being deleted
	 * @param array[mixed] $idArray  always an array ,even if there is only one ID value - this becomes a where clause
	 */
	public abstract function delete($class, $idArray);
	
	/**
	 * Fetches an associative key-value array for the next record in the resultset.
	 * If there isn't a next record, null is returned.
	 * 
	 * @param mixed $rs
	 *  the language-standard resultset object returned from a call to query($sql)
	 * @return array[mixed]|null
	 *  the return value
	 */
	public abstract function fetch_assoc($rs);
	
	/**
	 * Frees the resources used in the given resultset.
	 * 
	 * @param mixed $rs
	 *  the language-standard resultset
	 */
	public abstract function free_result($rs);
	
	/**
	 * Protects and quotes, if necessary, the given unsafe value.  It is possible to
	 * write a connection that would query column data from the database itself on
	 * first use of a specific table.  These connections could also clean up data
	 * for insert at this point, throwing exceptions when there are problems.
	 * 
	 * @param mixed $unsafeValue
	 *  an unsafe and value of unknown type - could be anything
	 * @return string
	 *  the safe, quoted value, ready for use in an SQL statement
	 */
	public abstract function quote($unsafeValue, $requiresQuoting = true);
	
	/**
	 * Gets the SQL to use for pagination after the SELECT keyword.  This method does
	 * not return any trailing or leading spaces.
	 * 
	 * @param int $maxRecords
	 *  the maximum number of records, 0 = unlimited
	 * @param int $offset
	 *  the number of records to ignore at the beginning of the resultset
	 */
	public abstract function getPaginationAfterSelect($maxRecords, $offset);
	
	/**
	 * Gets the SQL to use for pagination at the end of the SQL statement.  This method
	 * does not return any trailing or leading spaces.
	 * 
	 * @param int $maxRecords
	 *  the maximum number of records, 0 = unlimited
	 * @param int $offset
	 *  the number of records to ignore at the beginning of the resultset
	 */
	public abstract function getPaginationAfterStatement($maxRecords, $offset);
	
	/*******************************************************************************
	 * GETTERS
	 *
	 * So that's the end of the abstract functions.
	 *
	 *******************************************************************************/
	
	/**
	 * Gets the type of database to be used.  This is one of the constants found in the DBType class.
	 * 
	 * @return string the type, a constant from the DBType class
	 * @see DBType
	 */
	public function getType() {
		return $this->_type;
	}
	
	/**
	 * Gets the hostname for the database connection.
	 * 
	 * @return string the hostname
	 */
	public function getHost() {
		return $this->_host;
	}
	
	/**
	 * Gets the username for authentication into the database.
	 * 
	 * @return string the username
	 */
	public function getUsername() {
		return $this->_username;
	}
	
	/**
	 * Gets the password for authentication into the database.
	 * 
	 * @return string the password
	 */
	public function getPassword() {
		return $this->_password;
	}
	
	/**
	 * Gets the port number for the database connection.
	 * 
	 * @return int the port number
	 */
	public function getPort() {
		return $this->_port;
	}
	
	/**
	 * Gets the catalog name to use after connecting to the database.
	 * 
	 * @return string the catalog
	 */
	public function getCatalog() {
		return $this->_catalog;
	}
	
	/**
	 * Checks if this connection uses pooling.
	 * 
	 * @return boolean true if it uses pooling
	 */
	public function getPooling() {
		return $this->_pooling;
	}
	
	/**
	 * Gets the query log.
	 * 
	 * @return array[DBLog] the query log
	 */
	public function getQueryLog() {
		return $this->_queryLogArray;
	}
	
	protected function logQueryBegin($sql) {
		if (!DBConnection::$_queryLogEnabled) return;
		$this->_currentQueryLog = new DBLog($sql);
		$this->_queryLogArray[] = $this->_currentQueryLog;
	}
	
	protected function logQuerySplit() {
		if (!DBConnection::$_queryLogEnabled) return;
		$this->_currentQueryLog->split();
	}
	
	protected function logQueryRows($rows) {
		if (!DBConnection::$_queryLogEnabled) return;
		$this->_currentQueryLog->setRowsAffected($rows);
	}
	
	protected function logQueryEnd() {
		if (!DBConnection::$_queryLogEnabled) return;
		$this->_currentQueryLog->end();
		$this->_queryLogTotal += $this->_currentQueryLog->getCompleteTime();
	}
	
	protected function logQueryError($message) {
		if (!DBConnection::$_queryLogEnabled) return;
		$this->_currentQueryLog->error($message);
	}
	
<<<<<<< HEAD
	public function dumpQueryLog($html = false, $force = false) {
		if (!$force && error_get_last()) {
			die("Query Log Suppressed due to Error (norm/DBConnection::dumpQueryLog, line 383)\n");
		}
=======
	public function dumpQueryLog($html = false) {
		if (!DBConnection::$_queryLogEnabled) return;
		if (error_get_last())
			die("Query Log Suppressed due to Error (norm/DBConnection::dumpQueryLog, line 373)\n");
>>>>>>> afe84aa2
		
		$br = $html ? '<br>' : "\n";
		if ($html)
			echo('<b class="large">total db time ' . number_format($this->_queryLogTotal * 1000, 2) . 'ms</b>');
		else
			echo('total db time ' . number_format($this->_queryLogTotal * 1000, 2) . 'ms');
		echo($br . '== Query Log ==' . $br);
		foreach ($this->getQueryLog() AS $queryLog) {
			if ($queryLog->isCompleted()) {
				echo($queryLog->getQueryString() . $br . ' - ' . $queryLog->getRowsAffected() . ' rows affected in ' . number_format($queryLog->getCompleteTime() * 1000.0, 2) . 'ms');
			} else
				echo($queryLog->getQueryString() . $br . ' - error: ' . $queryLog->getErrorMessage());
			echo($br);
		}
	}
}<|MERGE_RESOLUTION|>--- conflicted
+++ resolved
@@ -396,17 +396,11 @@
 		$this->_currentQueryLog->error($message);
 	}
 	
-<<<<<<< HEAD
 	public function dumpQueryLog($html = false, $force = false) {
+		if (!DBConnection::$_queryLogEnabled) return;
 		if (!$force && error_get_last()) {
 			die("Query Log Suppressed due to Error (norm/DBConnection::dumpQueryLog, line 383)\n");
 		}
-=======
-	public function dumpQueryLog($html = false) {
-		if (!DBConnection::$_queryLogEnabled) return;
-		if (error_get_last())
-			die("Query Log Suppressed due to Error (norm/DBConnection::dumpQueryLog, line 373)\n");
->>>>>>> afe84aa2
 		
 		$br = $html ? '<br>' : "\n";
 		if ($html)
