--- conflicted
+++ resolved
@@ -314,11 +314,7 @@
 	/**
 	 * Gets the type of database to be used.  This is one of the constants found in the DBType class.
 	 * 
-<<<<<<< HEAD
 	 * @return string the type, a constant from the DBType class
-=======
-	 * @return string the type
->>>>>>> 0ea5399e
 	 */
 	public function getType() {
 		return $this->_type;
