--- conflicted
+++ resolved
@@ -56,11 +56,11 @@
 					$sql .= $key . ' In (' . $value->generateSQL($conn) . ')';
 				}
 				else if (is_array($value)) {
-<<<<<<< HEAD
 		 			if (isset($value['compare'])) {
 		 				$compare = $value['compare'];
 		 				if (isset($value['not']))
 		 					$sql .= 'Not ';
+		 				$sql .= $key;
 		 				if ($compare == 'between') {
 		 					$low = $class::convertToDatabase($key, $value['low']);
 		 					$high = $class::convertToDatabase($key, $value['high']);
@@ -70,26 +70,6 @@
 			 				$value = $class::convertToDatabase($key, $value['value']);
 			 				$sql .= ' ' . $compare . ' ' . $conn->quote($value, $class::requiresQuoting($key));
 		 				}
-=======
-					if (isset($value['value']) || isset($value['not']) || isset($value['compare'])) {
-						if (is_null($value['value'])) {
-							$sql .= $key;
-							if (isset($value['not']))
-								$sql .= ' Is Not';
-							else
-								$sql .= ' Is';
-							$sql .= ' Null';
-						} else {
-							$compare = '=';
-							if (isset($value['compare']))
-								$compare = $value['compare'];
-				 			if (isset($value['not']) && $value['not'])
-				 				$sql .= 'Not ';
-			 				$value = $class::convertToDatabase($key, $value['value']);
-			 				
-			 				$sql .= $key . ' ' . $compare . ' ' . $conn->quote($value, $class::requiresQuoting($key));
-						}
->>>>>>> afe84aa2
 		 			} else {
 			 			// array value means an 'in' clause
 			 			
