--- conflicted
+++ resolved
@@ -963,11 +963,7 @@
 	 * 
 	 * @param DBForeignKey $key
 	 * @param mixed $selector
-<<<<<<< HEAD
 	 * @param mixed[] $subForeignArray
-=======
-	 * @param array $subForeignArray
->>>>>>> 0ea5399e
 	 */
 	private static function _loadOwnedData($key, $selector, $subForeignArray = array(), $subFilter = array()) {
 		$foreignColumns = $key->getForeignColumns();
@@ -1067,11 +1063,7 @@
 	 * 
 	 * @param DBForeignKey $key
 	 * @param mixed $selector
-<<<<<<< HEAD
 	 * @param mixed[] $subForeignArray
-=======
-	 * @param array $subForeignArray
->>>>>>> 0ea5399e
 	 */
 	private static function _loadForeignData($key, $selector, $subForeignArray, $subFilter = array()) {
 		//$primaryClass = $key->getPrimaryEntityClass();
